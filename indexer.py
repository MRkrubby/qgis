--- conflicted
+++ resolved
@@ -1,10 +1,6 @@
 # -*- coding: utf-8 -*-
-<<<<<<< HEAD
-"""Background geometry indexing helpers for SnapZen Pro."""
-=======
 from qgis.PyQt.QtCore import pyqtSignal
 from qgis.core import QgsTask, QgsProject, QgsWkbTypes, QgsSpatialIndex, QgsFeature, QgsGeometry, QgsPointXY
->>>>>>> 50da3932
 
 from dataclasses import dataclass, field
 from itertools import count
@@ -31,34 +27,9 @@
 
 @dataclass
 class IndexBundle:
-<<<<<<< HEAD
-    """Container matching feature ids with cached points."""
-
-    point_index: Optional[QgsSpatialIndex] = None
-    id_to_point: Dict[int, QgsPointXY] = field(default_factory=dict)
-
-    @property
-    def centroid_index(self) -> Optional[QgsSpatialIndex]:
-        """Backwards compatibility alias used by previous releases."""
-
-        return self.point_index
-
-    @centroid_index.setter
-    def centroid_index(self, value: Optional[QgsSpatialIndex]) -> None:
-        self.point_index = value
-
-    def clear(self) -> None:
-        self.point_index = None
-        self.id_to_point.clear()
-
-    def is_empty(self) -> bool:
-        return not self.id_to_point
-
-=======
     def __init__(self):
         self.point_index = None
         self.id_to_point = {}
->>>>>>> 50da3932
 
     @property
     def centroid_index(self):  # backwards compatibility for existing tool logic
@@ -85,220 +56,6 @@
     # ------------------------------------------------------------------
     def run(self) -> bool:  # type: ignore[override]
         canvas = self.iface.mapCanvas()
-<<<<<<< HEAD
-        visible_ids = {layer.id() for layer in canvas.layers()} if self.only_visible else None
-
-        map_settings = canvas.mapSettings()
-        target_extent = map_settings.extent() if map_settings else None
-        target_crs = map_settings.destinationCrs() if map_settings else None
-
-        generated_index = QgsSpatialIndex()
-        point_lookup: Dict[int, QgsPointXY] = {}
-        used_keys: Set[PointKey] = set()
-        id_counter = count()
-        collected_errors = []
-
-        for layer in self._candidate_layers(visible_ids):
-            if self.isCanceled():
-                return False
-
-            transformer, request = self._prepare_layer_context(layer, target_crs, target_extent)
-
-            try:
-                for feature in layer.getFeatures(request):
-                    if self.isCanceled():
-                        return False
-
-                    geometry = feature.geometry()
-                    if geometry is None or geometry.isEmpty():
-                        continue
-
-                    for raw_point in self._iter_points(geometry, layer):
-                        map_point = self._transform_point(transformer, raw_point)
-                        self._remember_point(
-                            map_point,
-                            used_keys,
-                            id_counter,
-                            generated_index,
-                            point_lookup,
-                        )
-            except Exception as exc:  # pragma: no cover - best effort logging inside QGIS
-                collected_errors.append(f"{layer.name()}: {exc}")
-                continue
-
-        if point_lookup:
-            self.result_bundle.point_index = generated_index
-            self.result_bundle.id_to_point = point_lookup
-        else:
-            self.result_bundle.clear()
-
-        self.errors = tuple(collected_errors)
-        return True
-
-    def finished(self, _ok: bool) -> None:  # noqa: D401,ARG002 - signal relay
-        self.completed.emit()
-
-    # ------------------------------------------------------------------
-    # Helpers
-    # ------------------------------------------------------------------
-    def _candidate_layers(self, visible_ids: Optional[Set[str]]) -> Iterator[QgsVectorLayer]:
-        project = QgsProject.instance()
-        for layer in project.mapLayers().values():
-            candidate = self._layer_if_candidate(layer, visible_ids)
-            if candidate is not None:
-                yield candidate
-
-    def _layer_if_candidate(
-        self, layer, visible_ids: Optional[Set[str]]
-    ) -> Optional[QgsVectorLayer]:
-        if self.only_visible and visible_ids is not None and layer.id() not in visible_ids:
-            return None
-        if not isinstance(layer, QgsVectorLayer):
-            return None
-        if not layer.isValid():
-            return None
-        try:
-            wkb_type = layer.wkbType()
-        except Exception:
-            return None
-        if wkb_type == QgsWkbTypes.NoGeometry:
-            return None
-        return layer
-
-    def _prepare_layer_context(
-        self,
-        layer: QgsVectorLayer,
-        target_crs: Optional[QgsCoordinateReferenceSystem],
-        target_extent,
-    ) -> Tuple[Optional[QgsCoordinateTransform], QgsFeatureRequest]:
-        transformer = None
-        inverse_transform = None
-
-        if target_crs is not None and target_crs.isValid():
-            layer_crs = layer.crs()
-            if layer_crs != target_crs:
-                project = QgsProject.instance()
-                try:
-                    transformer = QgsCoordinateTransform(layer_crs, target_crs, project)
-                    inverse_transform = QgsCoordinateTransform(target_crs, layer_crs, project)
-                except Exception:
-                    transformer = None
-                    inverse_transform = None
-
-        request = QgsFeatureRequest()
-        if target_extent is not None and not target_extent.isNull():
-            try:
-                layer_extent = target_extent
-                if inverse_transform is not None:
-                    layer_extent = inverse_transform.transformBoundingBox(target_extent)
-                request.setFilterRect(layer_extent)
-            except Exception:
-                pass
-
-        return transformer, request
-
-    @staticmethod
-    def _transform_point(
-        transformer: Optional[QgsCoordinateTransform], point: Optional[QgsPointXY]
-    ) -> Optional[QgsPointXY]:
-        if point is None:
-            return None
-        if transformer is None:
-            return point
-        try:
-            return transformer.transform(point)
-        except Exception:
-            return None
-
-    @staticmethod
-    def _remember_point(
-        point: Optional[QgsPointXY],
-        used_keys: Set[PointKey],
-        id_counter: Iterator[int],
-        index: QgsSpatialIndex,
-        id_lookup: Dict[int, QgsPointXY],
-    ) -> None:
-        if point is None:
-            return
-
-        key = CentroidIndexTask._point_key(point)
-        if key in used_keys:
-            return
-        used_keys.add(key)
-
-        feature = QgsFeature()
-        feature_id = next(id_counter)
-        feature.setId(feature_id)
-        feature.setGeometry(QgsGeometry.fromPointXY(point))
-
-        try:
-            index.insertFeature(feature)
-        except Exception:
-            used_keys.discard(key)
-            return
-
-        id_lookup[feature_id] = point
-
-    def _iter_points(self, geom: QgsGeometry, layer: QgsVectorLayer) -> Iterator[QgsPointXY]:
-        yield from self._geometry_vertices(geom)
-
-        geometry_type = QgsWkbTypes.geometryType(layer.wkbType())
-        if geometry_type == QgsWkbTypes.PolygonGeometry:
-            centroid_point = self._geometry_centroid(geom)
-            if centroid_point is not None:
-                yield centroid_point
-
-    @staticmethod
-    def _geometry_vertices(geom: QgsGeometry) -> Iterator[QgsPointXY]:
-        try:
-            for vertex in geom.vertices():
-                yield QgsPointXY(vertex)
-            return
-        except Exception:
-            pass
-
-        for point in CentroidIndexTask._fallback_vertices(geom):
-            if point is not None:
-                yield point
-
-    @staticmethod
-    def _fallback_vertices(geom: QgsGeometry) -> Iterator[Optional[QgsPointXY]]:
-        if geom is None or geom.isEmpty():
-            return
-
-        try:
-            wkb_type = geom.wkbType()
-            geom_type = QgsWkbTypes.geometryType(wkb_type)
-        except Exception:
-            geom_type = QgsWkbTypes.UnknownGeometry
-
-        if geom_type == QgsWkbTypes.PointGeometry:
-            yield from CentroidIndexTask._safe_points(geom.asPoint, geom.asMultiPoint)
-        elif geom_type == QgsWkbTypes.LineGeometry:
-            yield from CentroidIndexTask._safe_sequences(geom.asPolyline, geom.asMultiPolyline)
-        elif geom_type == QgsWkbTypes.PolygonGeometry:
-            yield from CentroidIndexTask._safe_sequences(geom.asPolygon, geom.asMultiPolygon)
-        else:
-            yield from CentroidIndexTask._safe_points(geom.asPoint, geom.asMultiPoint)
-
-    @staticmethod
-    def _safe_points(*factories) -> Iterator[Optional[QgsPointXY]]:
-        for factory in factories:
-            try:
-                data = factory()
-            except Exception:
-                continue
-            yield from CentroidIndexTask._walk_points(data)
-            return
-
-        return
-
-    @staticmethod
-    def _safe_sequences(*factories) -> Iterator[Optional[QgsPointXY]]:
-        for factory in factories:
-            try:
-                data = factory()
-=======
         vis_ids = {l.id() for l in canvas.layers()} if self.only_visible else None
         map_settings = canvas.mapSettings()
         target_extent = map_settings.extent() if map_settings else None
@@ -351,49 +108,11 @@
                         tmp.setGeometry(QgsGeometry.fromPointXY(pt))
                         idx.insertFeature(tmp)
                         running_id += 1
->>>>>>> 50da3932
             except Exception:
                 # Skip problematic layers silently; the snapping fallback will still work with
                 # the remaining successfully indexed layers.
                 continue
-            if not data:
-                continue
-            yield from CentroidIndexTask._walk_points(data)
-            return
-
-<<<<<<< HEAD
-        return
-
-    @staticmethod
-    def _walk_points(data) -> Iterator[Optional[QgsPointXY]]:
-        if data is None:
-            return
-        if isinstance(data, (list, tuple)):
-            for item in data:
-                yield from CentroidIndexTask._walk_points(item)
-        else:
-            try:
-                yield QgsPointXY(data)
-            except Exception:
-                return
-
-    @staticmethod
-    def _geometry_centroid(geom: QgsGeometry) -> Optional[QgsPointXY]:
-        try:
-            centroid_geom = geom.centroid()
-        except Exception:
-            return None
-        if centroid_geom and not centroid_geom.isEmpty():
-            try:
-                return QgsPointXY(centroid_geom.asPoint())
-            except Exception:
-                return None
-        return None
-
-    @staticmethod
-    def _point_key(point: QgsPointXY) -> PointKey:
-        return (round(point.x(), 6), round(point.y(), 6))
-=======
+
         bundle = IndexBundle()
         if id_to_point:
             bundle.point_index = idx
@@ -404,7 +123,7 @@
         self.result_bundle = bundle
         return True
 
-    def finished(self, ok):
+    def finished(self, _ok: bool) -> None:  # noqa: D401,ARG002 - signal relay
         self.completed.emit()
 
     def _candidate_layers(self, visible_ids):
@@ -526,5 +245,4 @@
                 return QgsPointXY(centroid_geom.asPoint())
         except Exception:
             return None
-        return None
->>>>>>> 50da3932
+        return None